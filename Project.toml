--- conflicted
+++ resolved
@@ -1,11 +1,7 @@
 name = "NonconvexSemidefinite"
 uuid = "9e21ff56-eb25-42d3-b86f-5b0612f555e7"
 authors = ["Mohamed Tarek <mohamed82008@gmail.com> and contributors"]
-<<<<<<< HEAD
-version = "0.1.1"
-=======
-version = "0.1.2"
->>>>>>> e915c8e4
+version = "0.1.3"
 
 [deps]
 ChainRulesCore = "d360d2e6-b24c-11e9-a2a3-2a2ae2dbcce4"
